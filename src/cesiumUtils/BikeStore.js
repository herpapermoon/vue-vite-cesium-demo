--- conflicted
+++ resolved
@@ -188,17 +188,11 @@
       id: id,
       position: Cesium.Cartesian3.fromDegrees(longitude, latitude, height),
       image: iconImage,
-<<<<<<< HEAD
-      scale: 0.1,
-      horizontalOrigin: Cesium.HorizontalOrigin.CENTER,
-      verticalOrigin: Cesium.VerticalOrigin.CENTER
-=======
       scale: 0.1, // 增大比例，使单车更容易看见
       horizontalOrigin: Cesium.HorizontalOrigin.CENTER,
       verticalOrigin: Cesium.VerticalOrigin.CENTER,
       eyeOffset: new Cesium.Cartesian3(0, 0, 0), // 确保没有视点偏移
       disableDepthTestDistance: Number.POSITIVE_INFINITY // 禁用深度测试，确保始终可见
->>>>>>> c4644544
     });
     
     // 创建标签
@@ -253,31 +247,21 @@
     }
     
     const { billboard, label } = entityRef;
-<<<<<<< HEAD
-    const { longitude, latitude, height = 17, status, type } = updateData;
-    
-    // 更新广告牌位置
-    if (longitude && latitude) {
-=======
     const { longitude, latitude, height = 20, status, type } = updateData;
     
     // 更新广告牌位置
     if (longitude && latitude) {
       // 确保设置新位置
->>>>>>> c4644544
       billboard.position = Cesium.Cartesian3.fromDegrees(longitude, latitude, height);
       
       // 如果有标签，也更新标签位置
       if (label) {
         label.position = Cesium.Cartesian3.fromDegrees(longitude, latitude, height + 0.3);
       }
-<<<<<<< HEAD
-=======
       
       // 确保实体可见
       billboard.show = true;
       if (label) label.show = true;
->>>>>>> c4644544
     }
     
     // 更新图标
@@ -577,7 +561,6 @@
       detected,
       utilizationRate: total > 0 ? ((riding / total) * 100).toFixed(2) : 0,
       types: this.detectionStats.types
-<<<<<<< HEAD
     };
   }
 
@@ -847,8 +830,6 @@
       timestamp: Date.now(),
       total: this.detectionStats.total,
       types: { ...this.detectionStats.types }
-=======
->>>>>>> c4644544
     };
     
     this.detectionStats.history.push(stats);
@@ -858,282 +839,6 @@
       this.detectionStats.history.shift();
     }
   }
-
-  // ===== 以下是视觉检测相关方法 =====
-
-  /**
-   * 清除所有视觉检测相关的数据（包括历史记录）
-   * 警告：这将删除所有检测数据！
-   */
-  clearAllDetectionData() {
-    // 移除所有detection来源的实体
-    this.clearBikesBySource('detection');
-    
-    this.detectedBikes.clear();
-    this.previousDetectedBikes.clear();
-    this.bikeTrackingInfo.clear();
-    this.bikeHistory.clear();
-    this.detectionStats = {
-      total: 0,
-      lastUpdate: null,
-      history: [],
-      types: {
-        bicycle: 0,
-        motorcycle: 0,
-        unknown: 0
-      }
-    };
-  }
-  
-  /**
-   * 仅清除临时视觉检测数据（保留历史记录和主数据库中的单车）
-   * 用于暂停检测而不丢失数据
-   */
-  clearTemporaryDetectionData() {
-    this.detectedBikes.clear();
-    this.previousDetectedBikes.clear();
-    
-    // 重置当前检测统计，但保留历史记录
-    this.detectionStats.total = 0;
-    this.detectionStats.types = {
-      bicycle: 0,
-      motorcycle: 0,
-      unknown: 0
-    };
-  }
-  
-  /**
-   * 清除视觉检测相关的临时数据
-   * @deprecated 使用 clearAllDetectionData 或 clearTemporaryDetectionData 代替
-   */
-  clearDetectionData() {
-    console.warn('BikeStore: clearDetectionData 已弃用，请使用 clearAllDetectionData 或 clearTemporaryDetectionData');
-    this.clearTemporaryDetectionData(); // 默认使用不清除历史记录的版本
-  }
-
-  /**
-   * 更新检测到的单车
-   * @param {string} id - 单车ID
-   * @param {Object} bikeData - 单车数据
-   */
-  updateDetectedBike(id, bikeData) {
-    // 添加来源标记
-    const bikeWithSource = {
-      ...bikeData,
-      source: 'detection'
-    };
-    
-    this.detectedBikes.set(id, bikeWithSource);
-    
-    // 更新统计信息
-    this.detectionStats.total = this.detectedBikes.size;
-    this.detectionStats.lastUpdate = Date.now();
-    
-    // 更新类型统计
-    const type = bikeData.type || 'unknown';
-    if (type === 'bicycle' || type === 'motorcycle') {
-      this.detectionStats.types[type] = (this.detectionStats.types[type] || 0) + 1;
-    } else {
-      this.detectionStats.types.unknown = (this.detectionStats.types.unknown || 0) + 1;
-    }
-    
-    // 更新历史位置
-    this.updateBikeHistoryPosition(id, bikeData);
-    
-    // 同时更新或创建实体
-    if (this.viewer && bikeData.longitude && bikeData.latitude) {
-      this.createBikeEntity({
-        ...bikeWithSource,
-        id: id
-      }, 'detection');
-    }
-  }
-
-  /**
-   * 批量更新检测到的单车
-   * @param {Array} bikes - 单车数据数组
-   */
-  updateDetectedBikes(bikes) {
-    if (!Array.isArray(bikes) || bikes.length === 0) return;
-    
-    // 重置类型统计
-    this.detectionStats.types = {
-      bicycle: 0,
-      motorcycle: 0,
-      unknown: 0
-    };
-    
-    // 临时存储当前帧的单车ID，用于避免重复统计
-    const currentFrameBikeIds = new Set();
-    
-    // 批量更新
-    bikes.forEach(bike => {
-      if (!bike.id) return;
-      
-      // 避免同一帧中重复统计
-      if (!currentFrameBikeIds.has(bike.id)) {
-        currentFrameBikeIds.add(bike.id);
-        
-        // 更新单车数据
-        this.updateDetectedBike(bike.id, bike);
-        
-        // 更新类型统计（确保更新的是类型总数而非当前帧数）
-        const type = bike.type || 'unknown';
-        if (type === 'bicycle' || type === 'motorcycle') {
-          this.detectionStats.types[type]++;
-        } else {
-          this.detectionStats.types.unknown++;
-        }
-      }
-    });
-    
-    // 更新总数统计 - 使用实际存储的单车数量而非传入的数组长度
-    this.detectionStats.total = this.detectedBikes.size;
-    this.detectionStats.lastUpdate = Date.now();
-    
-    // 记录检测统计历史
-    this.recordDetectionStats();
-  }
-
-  /**
-   * 保存当前检测结果到上一帧
-   */
-  savePreviousDetections() {
-    this.previousDetectedBikes = new Map(this.detectedBikes);
-  }
-
-  /**
-   * 清除当前检测结果
-   */
-  clearCurrentDetections() {
-    this.detectedBikes.clear();
-  }
-
-  /**
-   * 获取上一帧检测到的单车
-   * @returns {Map} 上一帧单车Map
-   */
-  getPreviousDetectedBikes() {
-    return this.previousDetectedBikes;
-  }
-
-  /**
-   * 获取单车追踪信息
-   * @returns {Map} 单车追踪信息Map
-   */
-  getBikeTrackingInfo() {
-    return this.bikeTrackingInfo;
-  }
-
-  /**
-   * 更新单车追踪信息
-   * @param {string} id - 单车ID
-   * @param {Object} trackInfo - 追踪信息
-   */
-  updateBikeTrackingInfo(id, trackInfo) {
-    this.bikeTrackingInfo.set(id, trackInfo);
-    
-    // 同步更新到主数据库
-    // 检查是否已存在于bikes数组中
-    const existingIndex = this.bikes.findIndex(bike => bike.id === id);
-    if (existingIndex === -1) {
-      // 如果不存在，添加新记录
-      const lastPosition = trackInfo.positions[trackInfo.positions.length - 1];
-      if (lastPosition && lastPosition.longitude && lastPosition.latitude) {
-        this.bikes.push({
-          id,
-          type: trackInfo.type || 'unknown',
-          status: 'detected',
-          longitude: lastPosition.longitude,
-          latitude: lastPosition.latitude,
-          height: lastPosition.height || 1.5,
-          firstSeen: trackInfo.firstSeen,
-          lastUpdated: trackInfo.lastSeen
-        });
-      }
-    } else {
-      // 如果已存在，更新信息
-      const lastPosition = trackInfo.positions[trackInfo.positions.length - 1];
-      if (lastPosition && lastPosition.longitude && lastPosition.latitude) {
-        this.bikes[existingIndex].longitude = lastPosition.longitude;
-        this.bikes[existingIndex].latitude = lastPosition.latitude;
-        this.bikes[existingIndex].height = lastPosition.height || 1.5;
-        this.bikes[existingIndex].lastUpdated = trackInfo.lastSeen;
-      }
-    }
-  }
-
-  /**
-   * 移除单车追踪
-   * @param {string} id - 单车ID
-   */
-  removeBikeTracking(id) {
-    this.bikeTrackingInfo.delete(id);
-  }
-
-  /**
-   * 更新单车历史位置
-   * @param {string} id - 单车ID
-   * @param {Object} position - 位置信息
-   */
-  updateBikeHistoryPosition(id, position) {
-    if (!this.bikeHistory.has(id)) {
-      this.bikeHistory.set(id, []);
-    }
-    
-    const history = this.bikeHistory.get(id);
-    history.push({...position, timestamp: Date.now()});
-    
-    // 限制历史记录数量
-    if (history.length > 100) {
-      history.shift();
-    }
-  }
-
-  /**
-   * 获取单车历史位置
-   * @param {string} id - 单车ID
-   * @returns {Array} 历史位置数组
-   */
-  getBikeHistory(id) {
-    return this.bikeHistory.get(id) || [];
-  }
-
-  /**
-   * 移除单车
-   * @param {string} id - 单车ID
-   */
-  removeBike(id) {
-    // 从bikes数组中移除
-    const index = this.bikes.findIndex(bike => bike.id === id);
-    if (index !== -1) {
-      this.bikes.splice(index, 1);
-    }
-    
-    // 移除检测数据
-    this.detectedBikes.delete(id);
-    this.previousDetectedBikes.delete(id);
-    this.bikeTrackingInfo.delete(id);
-    this.bikeHistory.delete(id);
-  }
-
-  /**
-   * 记录检测统计历史
-   */
-  recordDetectionStats() {
-    const stats = {
-      timestamp: Date.now(),
-      total: this.detectionStats.total,
-      types: { ...this.detectionStats.types }
-    };
-    
-    this.detectionStats.history.push(stats);
-    
-    // 限制历史记录数量
-    if (this.detectionStats.history.length > 100) {
-      this.detectionStats.history.shift();
-    }
-  }
 }
 
 // 创建单例实例
