<template>
   <!-- 应用标题 - 添加在顶部 -->
  <div class="app-title">这是标题111</div>
  <!-- Cesium 的主容器 -->
  <div id="cesiumContainer"></div>
  
  <!-- 基础图层选择器容器 -->
  <div id="baseLayerPickerContainer"></div>
  
  <!-- 测量工具容器 -->
  <div class="measure-div">
    <div id="measure"></div>
  </div>
  
  <!-- 左侧边栏 - 城市数据和统计视图 -->
  <LeftSidebar 
    ref="leftSidebarRef" 
    :visionActive="detectionActive" 
    @toggle-vision="toggleDetection" 
    @open-camera-setup="openCameraSetup" 
  />
  
  <!-- 底部工具栏 - 功能和工具集合 -->
  <BottomToolbar @toolActivated="btnClickHandler" ref="toolbarRef" />
  
  <!-- 右侧通知面板 -->
  <Notifications ref="notificationsRef" />
  
  <!-- 摄像头设置面板 -->
  <CameraSetup 
    :bike-detector="bikeDetector" 
    :visible="cameraSetupVisible" 
    @close="cameraSetupVisible = false"
    @camera-added="onCameraAdded"
    @camera-activated="onCameraActivated"
  />
  
  <!-- 单车热点分析面板 -->
  <BikeHeatmap
    :visible="bikeHeatmapVisible"
    :viewer="viewer3D"
    @close="bikeHeatmapVisible = false"
  />
  
  <!-- 高峰期分析与预测面板 -->
  <PeakAnalysis
    :visible="peakAnalysisVisible"
    :viewer="viewer3D"
    @close="peakAnalysisVisible = false"
  />
  
  <!-- 实时视频流容器，精简UI -->
  <div id="videoContainer" class="h5videodiv" v-show="videoShow" ref="videoContainerRef">
    <div class="video-header">
      <span>监控视频</span>
      <div class="video-controls">
        <button @click="toggleDetection" :class="{ active: detectionActive }">{{ detectionActive ? '暂停识别' : '启动识别' }}</button>
        <button @click="cameraSetupVisible = !cameraSetupVisible" :class="{ active: cameraSetupVisible }">摄像头管理</button>
        <button @click="closeVideoContainer" class="close-btn">✕</button>
      </div>
    </div>
    <div class="video-wrapper">
      <video 
        id="h5sVideo1" 
        class="h5video" 
        autoplay 
        muted
        controls
        preload="auto"
        crossorigin="anonymous"
        webkit-playsinline 
        playsinline
        width="320" 
        height="240"
        @loadeddata="onVideoLoaded"
        @loadedmetadata="onVideoMetadata"
        @canplay="onVideoCanPlay"
        @error="onVideoError"
      ></video>
      <!-- 检测画布直接在这里创建，不通过JS动态创建 -->
      <canvas id="detectionCanvas" class="detection-canvas"></canvas>
    </div>
    <!-- 状态与统计合并为一行 -->
    <div class="detection-status-bar">
      <span class="status-label" :class="{active: detectionActive}">
        {{ detectionActive ? '识别中' : '已暂停' }}
      </span>
      <span class="camera-status-label" v-if="activeCameraName">
        | 摄像头: <span class="camera-name">{{ activeCameraName }}</span>
      </span>
      <span class="stat-label">| 当前帧单车: <span class="stat-value" :class="{ 'has-bikes': detectedBikesCount > 0 }">{{ detectedBikesCount }}</span></span>
    </div>
  </div>
  
  <!-- 语言选择下拉框 -->
  <select v-model="langModel" class="lang-selector">
    <option v-for="l in Object.keys(lang)" :key="l" :value="l">{{ l }}</option>
  </select>
</template>

<script setup>
// 导入Vue相关功能
import { onMounted, ref } from 'vue'

// 导入Cesium及相关资源
import Cesium from '@/cesiumUtils/cesium'
import play from '@/assets/play.png'

// 导入新的UI组件
import LeftSidebar from '@/components/LeftSidebar.vue'
import BottomToolbar from '@/components/BottomToolbar.vue'
import Notifications from '@/components/Notifications.vue'
import CameraSetup from '@/components/CameraSetup.vue'
import BikeHeatmap from '@/components/BikeHeatmap.vue'
import PeakAnalysis from '@/components/PeakAnalysis.vue'

// 导入单车视觉识别模块
import BikeDetection from '@/cesiumUtils/bikeDetection'

// 导入各种Cesium功能模块
import { initCesium } from '@/cesiumUtils/initCesium'
import { setRain, setSnow, setFog } from '@/cesiumUtils/cesiumEffects'
import { setScan } from '@/cesiumUtils/scan'
import { randomGenerateBillboards, destroyBillboard } from '@/cesiumUtils/randomPoints'
import ViewShed from '@/cesiumUtils/ViewShed'
import * as paths from '@/assets/paths'
import ImportPlane from '@/cesiumUtils/importPlane'
import DrawLines from '@/cesiumUtils/drawLines'
import { addGeojson, removeGeojson } from '@/cesiumUtils/addGeojson'
import gerateSatelliteLines from '@/mocks/satellitePath'
import { VisionAnalysis, analysisVisible, clearLine } from '@/cesiumUtils/visionAnalysis'
import { setWhiteBuild } from '@/cesiumUtils/whiteBuild'
import { langRef, lang } from '@/cesiumUtils/i18n'

// 导入测量工具
import Measure from '@/cesiumUtils/cesiumMeasure'

// 导入单车骑行管理器
import bikeMovementManager from '@/cesiumUtils/bikeMovement'

// 声明各种功能模块的实例变量
let sat                 // 卫星漫游实例
let rain                // 雨效果实例
let snow                // 雪效果实例
let fog                 // 雾效果实例
let shed                // 视域分析实例
let tileset             // 3D模型流动效果实例
let direct              // 直线飞行路径实例
let round               // 迂回飞行路径实例
let circle              // 环绕飞行路径实例
let measureTool         // 测量工具实例
let bikeDetector = null // 单车视觉识别模块实例

let viewer3D = null     // Cesium查看器实例

// 创建引用
const toolbarRef = ref(null)
const notificationsRef = ref(null)
const leftSidebarRef = ref(null) // 引用LeftSidebar组件
// 存储地址的数组，用于飞行路径
const addresses = []

// 语言模型引用，用于实现多语言
const langModel = langRef

// 响应式状态变量
const videoShow = ref(false)     // 控制视频显示
const clickedDrone = ref(false)  // 是否点击了无人机按钮
const detectionActive = ref(false) // 单车检测是否激活
const detectedBikesCount = ref(0) // 检测到的单车数量
const autoStartDetection = ref(true) // 是否自动启动检测
const cameraSetupVisible = ref(false) // 控制摄像头设置面板的显示
const activeCameraName = ref('') // 当前激活的摄像头名称
const bikeHeatmapVisible = ref(false) // 控制单车热点分析面板的显示
const peakAnalysisVisible = ref(false) // 控制高峰期分析面板的显示

// 添加缺失的单车骑行相关状态变量
const bikeMovementActive = ref(false) // 骑行模式是否激活
const bikeGenerationCount = ref(0) // 记录单车生成的次数，0=未生成，1=已生成，2=骑行模式

// 摄像头相关方法
const onCameraAdded = (cameraId) => {
  showNotification('摄像头管理', '摄像头添加成功', 'info');
  // 如果没有激活的摄像头，自动激活新添加的
  if (!bikeDetector.cameraManager.getActiveCamera()) {
    bikeDetector.activateCamera(cameraId);
    updateActiveCameraName();
  }
}

const onCameraActivated = async (cameraId) => {
  updateActiveCameraName();
  const camera = bikeDetector.cameraManager.cameras.get(cameraId);
  if (camera && camera.videoUrl) {
    await bikeDetector.switchCamera(camera);
  }
  showNotification('摄像头管理', `已激活摄像头: ${activeCameraName.value}`, 'info');
}

const updateActiveCameraName = () => {
  const activeCamera = bikeDetector?.cameraManager?.getActiveCamera();
  activeCameraName.value = activeCamera ? activeCamera.name : '';
}

// 初始化测量工具
const showMeasure = () => {
  // 先销毁之前的测量工具实例
  measureTool?.destroy()
  // 创建新的测量工具实例
  measureTool = new Measure({
    viewer: viewer3D,
    target: 'measure'
  })
}

// 注册bikeDetector事件的函数，确保只注册一次
function registerBikeDetectorEvents() {
  if (!bikeDetector || bikeDetector._eventsRegistered) return;
  bikeDetector.on('detection', (data) => {
    detectedBikesCount.value = data?.count || 0;
  });
  bikeDetector.on('error', (error) => {
    showNotification('视觉识别', `检测错误: ${error.message}`, 'error');
  });
  bikeDetector.on('positionUpdate', (data) => {
    if (leftSidebarRef.value && typeof leftSidebarRef.value.updateBikeStats === 'function') {
      leftSidebarRef.value.updateBikeStats(data.stats);
    }
  });
  bikeDetector._eventsRegistered = true;
}

// 打开摄像头管理前确保bikeDetector已初始化
const openCameraSetup = async () => {
  if (!bikeDetector) {
    bikeDetector = new BikeDetection(viewer3D);
    await bikeDetector.initialize('h5sVideo1');
    registerBikeDetectorEvents();
  }
  cameraSetupVisible.value = true;
};

// 切换单车视觉识别的开关
const toggleDetection = async () => {
  try {
    console.log('触发toggleDetection');
    
    // 检查Cesium查看器是否已初始化
    if (!viewer3D || !viewer3D.scene) {
      console.error('Cesium查看器尚未初始化，请稍后再试');
      showNotification('视觉识别', 'Cesium地图尚未加载完成，请稍后再试', 'error');
      return;
    }
    
    // 只要入口触发，未显示视频窗口时都自动显示
    if (!videoShow.value) {
      videoShow.value = true;
      // 给Vue一点时间更新DOM
      await new Promise(resolve => setTimeout(resolve, 100));
    }
    
    // 确保视频元素存在
    const videoElement = document.getElementById('h5sVideo1');
    if (!videoElement) {
      showNotification('视觉识别', '未找到视频元素', 'error');
      return;
    }
    
    // 如果已有检测数据，显示通知提醒用户
    if (bikeDetector && !detectionActive.value) {
      const stats = bikeDetector.getStats();
      if (stats && stats.total > 0) {
        showNotification('视觉识别', `检测到已有${stats.total}辆单车数据，继续检测将保留这些数据`, 'info');
      }
    }
    
    // 如果视频未加载或播放错误，确保加载测试视频
    if (videoElement.readyState < 2 || videoElement.error) {
      console.log('当前视频状态:', videoElement.readyState);
      
      try {
        // 使用正确的public路径
        const videoUrl = window.location.hostname === 'localhost' 
          ? '/assets/VCG2214050653.mp4'  // 开发环境
          : './assets/VCG2214050653.mp4'; // 生产环境
          
        // 配置视频元素
        videoElement.src = videoUrl;
        videoElement.preload = 'auto';
        videoElement.muted = true; // 确保静音以支持自动播放
        videoElement.load();
        
        console.log('视频路径设置为:', videoElement.currentSrc || videoElement.src);
        showNotification('视频加载', '正在加载测试视频...', 'info');
        
        // 等待视频加载
        await new Promise((resolve, reject) => {
          const onReady = () => {
            videoElement.removeEventListener('canplaythrough', onReady);
            videoElement.removeEventListener('loadeddata', onReady);
            videoElement.removeEventListener('error', onError);
            resolve();
          };
          
          const onError = (e) => {
            videoElement.removeEventListener('canplaythrough', onReady);
            videoElement.removeEventListener('loadeddata', onReady);
            videoElement.removeEventListener('error', onError);
            reject(new Error('视频加载失败: ' + (e.message || '未知错误')));
          };
          
          videoElement.addEventListener('canplaythrough', onReady, { once: true });
          videoElement.addEventListener('loadeddata', onReady, { once: true });
          videoElement.addEventListener('error', onError, { once: true });
          
          // 5秒超时
          setTimeout(() => {
            if (videoElement.videoWidth > 0) {
              resolve();
            } else {
              reject(new Error('视频加载超时'));
            }
          }, 5000);
        });
      } catch (err) {
        console.error('加载视频失败:', err);
        showNotification('视频加载', `加载测试视频失败: ${err.message}`, 'error');
        return;
      }
    }
     
    // 初始化或切换检测
    if (detectionActive.value) {
      // 已在检测中，停止检测
      console.log('停止单车检测...');
      if (bikeDetector) {
        bikeDetector.pauseDetection(); // 使用pauseDetection保留数据
      }
      detectionActive.value = false;
      showNotification('视觉识别', '单车视觉识别已暂停', 'info');
    } else {
      // 未在检测，开始检测
      console.log('准备启动单车检测...');
      
      // 确保视频正在播放
      if (videoElement.paused) {
        try {
          await videoElement.play();
        } catch (e) {
          console.warn('需要用户交互才能播放视频:', e);
        }
      }
      
      // 启动检测
      console.log('启动检测...');
      const success = await bikeDetector.startDetection();
      
      if (success) {
        detectionActive.value = true;
        showNotification('视觉识别', '单车视觉识别已启动', 'info');
        
        // 更新当前激活的摄像头名称
        updateActiveCameraName();
      } else {
        showNotification('视觉识别', '启动单车检测失败', 'error');
      }
    }
  } catch (error) {
    console.error('切换检测状态时发生错误:', error);
    showNotification('视觉识别', `操作失败: ${error.message}`, 'error');
  }
}

// 切换视频播放暂停
const toggleVideoPlay = () => {
  const video = document.getElementById('h5sVideo1');
  if (!video) return;
  
  if (video.paused) {
    video.play().catch(err => {
      console.error('视频播放失败:', err);
      showNotification('视频播放', '启动视频失败，请检查视频源', 'error');
    });
  } else {
    video.pause();
  }
}

// 视频加载成功事件
const onVideoLoaded = (event) => {
  console.log('视频数据已加载:', event.target.videoWidth, 'x', event.target.videoHeight);
  showNotification('视频加载', '监控视频加载成功', 'info');
  
}

// 视频元数据加载完成事件
const onVideoMetadata = (event) => {
  console.log('视频元数据已加载:', 
    '时长=', event.target.duration, 
    '尺寸=', event.target.videoWidth, 'x', event.target.videoHeight);
  
}

// 视频可以播放事件
const onVideoCanPlay = (event) => {
  console.log('视频可以播放了');
  

}

// 视频加载失败事件
const onVideoError = (error) => {
}

// 关闭视频容器
const closeVideoContainer = () => {
  console.log('关闭视频容器');
  // 不再暂停检测，识别继续后台运行
  // 清理视频元素
  const videoElement = document.getElementById('h5sVideo1');
  if (videoElement) {
    videoElement.pause();
    videoElement.src = '';
    videoElement.load();
  }
  // 隐藏视频容器和摄像头设置面板
  videoShow.value = false;
  cameraSetupVisible.value = false;
  // 重置工具栏状态（可选）
  if (toolbarRef.value?.isToolActive('bikeDetection')) {
    toolbarRef.value.resetTool('bikeDetection');
  }
  showNotification('单车管理', '已关闭检测窗口（识别仍在后台运行）', 'info');
};

// 通用功能调用函数，根据按钮激活状态决定执行成功或失败的回调
const caller = (isActive, resolve, reject) => {
  if (isActive) {
    resolve()
  } else {
    reject()
  }
}

// 返回初始视图
const back2Home = () => {
  document.querySelector('.cesium-home-button').click()
}


// 设置路线函数
const setRoutes = (type = 'direct') => {
  const pathArr = paths[type]
  addresses.push(1)
  return setPlanePath(viewer3D, pathArr[0], (addresses.length - 1), addresses)
}



// 显示通知消息
const showNotification = (title, message, type = 'info') => {
  notificationsRef.value?.addNotification({
    type,
    title,
    message
  })
}

// 按钮点击处理函数，根据按钮ID执行不同功能
const btnClickHandler = (btn) => {
  const { id, active } = btn
  
  // 重置工具栏上的工具状态
  if (!active) {
    toolbarRef.value?.resetTool(id)
  }
  
  switch (id) {
    case 'billboard': {
      // 随机生成点标记 - 修改逻辑支持三种状态
      if (bikeGenerationCount.value === 0) {
        // 第一次点击：生成单车
        caller(active, async () => {
          // 初始化骑行管理器
          await bikeMovementManager.initialize(viewer3D)
          
          // 生成随机单车数据
          await randomGenerateBillboards(viewer3D, 1000)
          bikeGenerationCount.value = 1
          showNotification('地图更新', '已生成1000个随机节点', 'info')
          
          // 显示共享单车统计视图
          setTimeout(() => {
            if (leftSidebarRef.value) {
              leftSidebarRef.value.showBikeStats()
              console.log('已打开共享单车统计视图')
            }
          }, 500)

        }, () => {
          // 取消生成，清理所有数据
          bikeMovementManager.destroy()
          destroyBillboard()
          bikeGenerationCount.value = 0
          bikeMovementActive.value = false
          back2Home()
          showNotification('操作完成', '已清除所有节点', 'info')
        })
      } else if (bikeGenerationCount.value === 1) {
        // 第二次点击：启动骑行模式
        caller(active, async () => {
          const ridingCount = bikeMovementManager.startRidingMode()
          bikeGenerationCount.value = 2
          bikeMovementActive.value = true
          
          const stats = bikeMovementManager.getRidingStats()
          showNotification('骑行模式', 
            `已启动骑行模式: ${stats.riding}辆单车开始骑行 (${stats.ridingPercentage}%)`, 
            'info')
          
          // 更新左侧统计信息
          if (leftSidebarRef.value) {
            leftSidebarRef.value.updateBikeStats(stats)
          }

        }, () => {
          // 停止骑行模式，但保留单车
          bikeMovementManager.stopRidingMode()
          bikeGenerationCount.value = 1
          bikeMovementActive.value = false
          showNotification('骑行模式', '已停止骑行模式，单车保持原位', 'info')
        })
      } else {
        // 第三次点击：切换骑行状态
        caller(active, () => {
          const isActive = bikeMovementManager.toggleRidingMode()
          bikeMovementActive.value = isActive
          
          const stats = bikeMovementManager.getRidingStats()
          const message = isActive ? 
            `重新启动骑行模式: ${stats.riding}辆单车骑行中 (${stats.ridingPercentage}%)` :
            `暂停骑行模式: 所有单车停止移动`
          
          showNotification('骑行模式', message, 'info')
          
          // 更新左侧统计信息
          if (leftSidebarRef.value) {
            leftSidebarRef.value.updateBikeStats(stats)
          }

        }, () => {
          // 完全清理所有数据
          bikeMovementManager.destroy()
          destroyBillboard()
          bikeGenerationCount.value = 0
          bikeMovementActive.value = false
          back2Home()
          showNotification('操作完成', '已清除所有单车数据', 'info')
        })
      }
      break
    }
    
<<<<<<< HEAD
    // 添加校园建筑按钮处理
    case 'whiteBuild': {
      caller(active, async () => {
        // 调用白模建筑函数
        await setWhiteBuild(viewer3D, true)
        showNotification('模型加载', '校园建筑模型加载成功', 'info')
      }, () => {
        // 关闭白模建筑
        setWhiteBuild(viewer3D, false)
        back2Home()
        showNotification('模型已清除', '已移除校园建筑模型', 'info')
=======
    // 添加单车热点分析处理
    case 'bikeHeatmap': {
      caller(active, () => {
        // 激活状态：显示热点分析面板
        bikeHeatmapVisible.value = true
        showNotification('单车分析', '单车热点分析已启动', 'info')
      }, () => {
        // 非激活状态：隐藏热点分析面板
        bikeHeatmapVisible.value = false
>>>>>>> 2555f136
      })
      break
    }
    
<<<<<<< HEAD
    // ...existing code for other cases...
=======
    // 添加高峰期分析处理
    case 'peakAnalysis': {
      caller(active, () => {
        // 激活状态：显示高峰期分析面板
        peakAnalysisVisible.value = true
        showNotification('单车分析', '高峰期用车分析与预测已启动', 'info')
      }, () => {
        // 非激活状态：隐藏高峰期分析面板
        peakAnalysisVisible.value = false
      })
      break
    }
>>>>>>> 2555f136
    
    default: break
  }
}

// 组件挂载后执行的逻辑
onMounted(() => {
  // 设置延时是为了确保DOM已完全渲染
  setTimeout(() => { 
    // 初始化Cesium查看器
    viewer3D = initCesium('3d')
    // 将viewer3D暴露为全局变量以便其他组件使用
    window.viewer3D = viewer3D
    // 显示测量工具
    showMeasure()
    // 显示欢迎通知
    showNotification('系统启动', '欢迎使用城市天际线风格的Cesium地图系统', 'info')
  })
})
</script>

<style scoped lang="scss">
#cesiumContainer {
  width: 100%;
  height: 100%;
}

#baseLayerPickerContainer {
  position: fixed;
  right: 80px;
  top: 5px;
}

.h5videodiv {
  position: fixed;
  left: 70px;
  top: 60px;
  width: 320px;
  background-color: rgba(0, 0, 0, 0.85);
  border: 2px solid var(--cl-border);
  border-radius: 4px;
  overflow: hidden;
  z-index: 1100;
  box-shadow: 0 4px 12px rgba(0, 0, 0, 0.5);
  transition: transform 0.3s ease-in-out;
  
  .video-header {
    display: flex;
    justify-content: space-between;
    align-items: center;
    background: var(--cl-secondary);
    padding: 6px 10px;
    color: var(--cl-text);
    border-bottom: 1px solid var(--cl-border);
    
    span {
      font-weight: bold;
      font-size: 14px;
    }
    
    .video-controls {
      display: flex;
      gap: 8px;
      
      button {
        background: var(--cl-primary);
        border: none;
        border-radius: 3px;
        padding: 3px 8px;
        color: white;
        font-size: 12px;
        cursor: pointer;
        display: flex;
        align-items: center;
        justify-content: center;
        
        &:hover {
          background: var(--cl-hover);
        }
        
        &.active {
          background: #e74c3c; // 红色表示停止
        }
        
        img {
          width: 12px;
          height: 12px;
        }
      }
    }
  }
  
  .video-wrapper {
    position: relative;
    width: 100%;
    height: 240px; /* 确保有足够的高度 */
    overflow: hidden;
  }
  
  
  video {
    width: 100%;
    height: 100%;
    display: block;
    object-fit: contain; /* 保持视频比例 */
    z-index: 1;
  }
  
  .detection-canvas {
    position: absolute;
    top: 0;
    left: 0;
    width: 100%;
    height: 100%;
    z-index: 2; /* 确保canvas在视频上层 */
    pointer-events: none; /* 确保不会捕获鼠标事件 */
  }
  
  .detection-stats {
    background: rgba(0, 0, 0, 0.7);
    padding: 8px 12px;
    color: white;
    font-size: 12px;
    border-top: 1px solid rgba(255, 255, 255, 0.2);
    
    .stat-row {
      display: flex;
      justify-content: space-between;
      align-items: center;
      margin-bottom: 2px;
    }
    
    .stat-label {
      font-weight: bold;
      color: #00FFFF;
    }
    
    .stat-value {
      background: rgba(0, 255, 255, 0.2);
      border-radius: 3px;
      padding: 1px 6px;
      min-width: 20px;
      text-align: center;
      font-weight: bold;
      transition: all 0.3s ease;
      
      &.has-bikes {
        background: rgba(0, 255, 100, 0.5);
        color: #FFFFFF;
        text-shadow: 0 0 3px rgba(0, 0, 0, 0.5);
        transform: scale(1.1);
        box-shadow: 0 0 5px rgba(0, 255, 100, 0.7);
      }
    }
    
    .stat-note {
      font-size: 10px;
      color: #aaa;
      text-align: center;
      margin-top: 2px;
      font-style: italic;
    }
  }
}

.app-title {
  position: fixed;
  left: 50%;
  transform: translateX(-50%); // 水平居中
  top: 15px;
  z-index: 1100;
  font-size: 22px;
  font-weight: bold;
  color: white;
  text-shadow: 0 0 5px rgba(0, 0, 0, 0.7);
  background-color: rgba(20, 40, 70, 0.8);
  padding: 8px 25px;
  border-radius: 4px;
  border-bottom: 3px solid var(--cl-primary, steelblue); // 改为底部边框更适合居中样式
  box-shadow: 0 2px 8px rgba(0, 0, 0, 0.3);
  white-space: nowrap; // 防止文字换行
}
.lang-selector {
  position: fixed;
  right: 120px;
  top: 7px;
  z-index: 1;
  width: 60px;
  height: 32px;
  border-radius: 4px;
  background: var(--cl-secondary);
  border: 1px solid var(--cl-border);
  color: var(--cl-text);
  cursor: pointer;
  
  &:hover {
    background: var(--cl-hover);
    border-color: var(--cl-primary);
    box-shadow: 0 0 8px var(--cl-primary);
  }
  
  &:focus-visible {
    outline: 0;
  }
}

/* 添加摄像头状态样式 */
.camera-status {
  padding: 8px 12px;
  background: rgba(0, 0, 0, 0.7);
  border-top: 1px solid rgba(255, 255, 255, 0.2);
  display: flex;
  align-items: center;
  font-size: 12px;
  color: white;
}

.camera-status-label {
  font-weight: bold;
  color: #00FFFF;
  margin-right: 8px;
}

.camera-status-value {
  background: rgba(0, 255, 255, 0.2);
  padding: 2px 6px;
  border-radius: 3px;
}

/* 修改视频控制按钮样式，支持3个按钮 */
.video-controls {
  display: flex;
  gap: 5px;
  
  button {
    background: var(--cl-primary);
    border: none;
    border-radius: 3px;
    padding: 3px 6px;
    color: white;
    font-size: 11px;
    cursor: pointer;
    display: flex;
    align-items: center;
    justify-content: center;
    
    &:hover {
      background: var(--cl-hover);
    }
    
    &.active {
      background: #e74c3c; // 红色表示停止/关闭
    }
    
    &.close-btn {
      background: #e74c3c;
      font-weight: bold;
      font-size: 14px;
      padding: 0 6px;
      
      &:hover {
        background: #c0392b;
      }
    }
    
    img {
      width: 12px;
      height: 12px;
    }
  }
}

.detection-status-bar {
  background: rgba(0,0,0,0.7);
  color: #fff;
  font-size: 13px;
  padding: 6px 12px;
  display: flex;
  align-items: center;
  gap: 10px;
  border-top: 1px solid rgba(255,255,255,0.15);
}
.status-label {
  color: #888;
}
.status-label.active {
  color: #00c48f;
  font-weight: bold;
}
.camera-status-label {
  color: #00bfff;
}
.camera-name {
  font-weight: bold;
  color: #fff;
}
.stat-label {
  color: #aaa;
}
.stat-value {
  font-weight: bold;
  color: #fff;
  margin-left: 2px;
}
.stat-value.has-bikes {
  color: #00ff64;
  text-shadow: 0 0 3px #00ff64;
}
</style>

<style lang="scss">
.measure-div {
  position: absolute;
  right: 181px;
  top: 7px;
  z-index: 1;
  
  .op-btn {
    line-height: 32px;
    outline: none;
    border: 1px solid var(--cl-border);
    background-color: var(--cl-secondary);
    padding: 0 5px;
    color: var(--cl-text);
    font-size: 12px;
    border-radius: 2px;
    margin-right: 5px;
    cursor: pointer;
    
    &:hover {
      background: var(--cl-hover);
      border-color: var(--cl-primary);
    }
  }
}
</style><|MERGE_RESOLUTION|>--- conflicted
+++ resolved
@@ -561,7 +561,6 @@
       break
     }
     
-<<<<<<< HEAD
     // 添加校园建筑按钮处理
     case 'whiteBuild': {
       caller(active, async () => {
@@ -573,7 +572,10 @@
         setWhiteBuild(viewer3D, false)
         back2Home()
         showNotification('模型已清除', '已移除校园建筑模型', 'info')
-=======
+      })
+      break
+    }
+    
     // 添加单车热点分析处理
     case 'bikeHeatmap': {
       caller(active, () => {
@@ -583,14 +585,10 @@
       }, () => {
         // 非激活状态：隐藏热点分析面板
         bikeHeatmapVisible.value = false
->>>>>>> 2555f136
       })
       break
     }
     
-<<<<<<< HEAD
-    // ...existing code for other cases...
-=======
     // 添加高峰期分析处理
     case 'peakAnalysis': {
       caller(active, () => {
@@ -603,7 +601,6 @@
       })
       break
     }
->>>>>>> 2555f136
     
     default: break
   }
