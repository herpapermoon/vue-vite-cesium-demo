--- conflicted
+++ resolved
@@ -11,15 +11,11 @@
     "cesium": "1.87.0",
     "echarts": "^5.3.3",
     "platform": "^1.3.6",
-<<<<<<< HEAD
+    "sqlite": "^5.1.1",
+    "sqlite3": "^5.1.7",
     "vue": "^3.0.4",
     "@tensorflow/tfjs": "^4.17.0",
     "@tensorflow-models/coco-ssd": "^2.2.3"
-=======
-    "sqlite": "^5.1.1",
-    "sqlite3": "^5.1.7",
-    "vue": "^3.0.4"
->>>>>>> e565d256
   },
   "devDependencies": {
     "@vitejs/plugin-vue": "^1.9.0",
