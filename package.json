{
  "name": "vue-vite-cesium-demo",
  "version": "0.0.0",
  "scripts": {
    "dev": "vite --mode development ",
    "build-dev": "vite build --mode development ",
    "build": "vite build --mode production",
    "upload": "npm run build",
    "start": "node server.js"
  },
  "dependencies": {
    "@tensorflow-models/coco-ssd": "^2.2.3",
    "@tensorflow/tfjs": "^4.17.0",
<<<<<<< HEAD
    "@turf/turf": "^7.2.0",
    "cesium": "1.87.0",
    "cors": "^2.8.5",
    "echarts": "^5.3.3",
    "express": "^5.1.0",
    "gcoord": "^1.0.7",
=======
    "cesium": "1.87.0",
    "chart.js": "^4.4.9",
    "echarts": "^5.6.0",
>>>>>>> 2555f136
    "platform": "^1.3.6",
    "sqlite": "^5.1.1",
    "sqlite3": "^5.1.7",
    "vue": "^3.0.4"
  },
  "devDependencies": {
    "@vitejs/plugin-vue": "^1.9.0",
    "@vue/compiler-sfc": "^3.0.4",
    "dotenv": "^10.0.0",
    "eslint": "^7.32.0",
    "eslint-config-airbnb-base": "^14.2.1",
    "eslint-plugin-import": "^2.24.2",
    "eslint-plugin-vue": "^7.18.0",
    "sass": "^1.42.0",
    "ssh2-sftp-client": "^7.0.4",
    "vite": "^2.5.10",
    "vite-babel-plugin": "0.0.2",
    "vite-plugin-cesium": "^1.2.10"
  },
  "packageManager": "pnpm@10.7.1+sha512.2d92c86b7928dc8284f53494fb4201f983da65f0fb4f0d40baafa5cf628fa31dae3e5968f12466f17df7e97310e30f343a648baea1b9b350685dafafffdf5808",
  "main": ".eslintrc.js",
  "repository": {
    "type": "git",
    "url": "git+https://github.com/herpapermoon/vue-vite-cesium-demo.git"
  },
  "keywords": [],
  "author": "",
  "license": "ISC",
  "bugs": {
    "url": "https://github.com/herpapermoon/vue-vite-cesium-demo/issues"
  },
  "homepage": "https://github.com/herpapermoon/vue-vite-cesium-demo#readme",
  "description": ""
}<|MERGE_RESOLUTION|>--- conflicted
+++ resolved
@@ -11,18 +11,15 @@
   "dependencies": {
     "@tensorflow-models/coco-ssd": "^2.2.3",
     "@tensorflow/tfjs": "^4.17.0",
-<<<<<<< HEAD
     "@turf/turf": "^7.2.0",
+    "@tensorflow-models/coco-ssd": "^2.2.3",
+    "@tensorflow/tfjs": "^4.17.0",
     "cesium": "1.87.0",
     "cors": "^2.8.5",
-    "echarts": "^5.3.3",
+    "chart.js": "^4.4.9",
+    "echarts": "^5.6.0",
     "express": "^5.1.0",
     "gcoord": "^1.0.7",
-=======
-    "cesium": "1.87.0",
-    "chart.js": "^4.4.9",
-    "echarts": "^5.6.0",
->>>>>>> 2555f136
     "platform": "^1.3.6",
     "sqlite": "^5.1.1",
     "sqlite3": "^5.1.7",
