# vue-vite-cesium-demo
[中文](./README.md) / [English](./README-EN.md)

本demo项目使用Vue.js（v3.0）、Vite、Cesium.js进行开发，解决了市面上没有这几个框架同时出现的痛点。本项目有大量现成的解决方案，可根据自己情况使用，在使用之前请阅读并遵循LICENSE协议。
## 项目包含一下功能
  -  1、生成大量节点；
  -  2、卫星与探测区域展示；
  -  3、可视域分析；
  -  4、通视度分析；
  -  5、加载geojson；
  -  6、地形展示；
  -  7、高危报警功能；
  -  8、地面雷达展示；
  -  9、地图动态通联展示；
  -  10、菲涅尔区展示；
  -  11、对空雷达区域展示；
<<<<<<< HEAD
  -  12、河流淹没；
  -  13、动态河流；
  -  14、追踪扫描；
  -  15、天气展示：雨、雪、雾；
  -  16、实时绘制飞机飞行轨迹（直飞、绕飞、盘旋）；
  -  17、接合rtsp视频推流软件，实现无人机侦察视频实时传输图像。
=======
  -  12、天气展示：雨、雪、雾；
  -  13、实时绘制飞机飞行轨迹（直飞、绕飞、盘旋）；
  -  14、接合rtsp视频推流软件，实现无人机侦察视频实时传输图像。
  -  15、扩散墙；
>>>>>>> 18c05340
## 预览
<img src="https://i.ibb.co/yn50yz5/earth.jpg" width="50%" alt="preview" />

<img src="https://i.ibb.co/HFgPbFB/pushing.jpg" width="50%" alt="preview" />

<img src="https://i.ibb.co/x6KKxVn/jietu.png" width="50%" alt="preview" />

## Demo结构
  - public
  - > czmls
  - > geojson
  - > models
  - > plugins
  - > Tilesets
  - > setting.js
  - src
  - > assets
  - > cesiumUtils
  - > components
  - > mocks
  - > styles
  - > App.vue
  - > main.js
### cesiumUtils:
请重点关注该文件夹，提供本demo的大量工具函数。
### 项目运行
使用npm（也可以使用yarn）进行项目依赖安装。进入项目根目录运行下列代码：
```bash
npm install or yarn
npm run dev or yarn run dev
```
运行: `npm run dev` 命令报下面类似错误, 在项目根目录执行命令: `node .\node_modules\esbuild\install.js`。
  ```bash
  Error: spawn H:\node_modules\esbuild\esbuild.exe ENOENT
    at Process.ChildProcess._handle.onexit (node:internal/child_process:282:19)
    at onErrorNT (node:internal/child_process:477:16)
  Emitted 'error' event on ChildProcess instance at:
    at Process.ChildProcess._handle.onexit (node:internal/child_process:288:12)
    at onErrorNT (node:internal/child_process:477:16)
    at processTicksAndRejections (node:internal/process/task_queues:83:21) {
  errno: -4058,
  path: 'H:\node_modules\\esbuild\\esbuild.exe',
  spawnargs: [ '--service=0.12.9', '--ping' ]
}
  ```
### RTSP项目运行说明
本项目使用开源的WEB RTSP视频推流方案，下载解压缩你在网络上下载的视频推流软件，按照说明安装和部署。关注```setting.js```进行协议端口配置。也可按照我的RTSP方案进行配置：

链接：https://pan.baidu.com/s/1hF95r16J3IbRfRhSdnv6kQ 

提取码：amts
### 说明
本项目的代码，大部分为自创（70%以上），也有少部分代码借鉴他人，如有侵权问题，请联系删除。
### 代码滞销，帮帮我！！！
可以的话，高抬贵手，献出您的爱心，为人类开源事业做出一点贡献，手留余香。
#### 微信：
<img src="https://i.ibb.co/MPFtYG8/2021-11-18-135014-QQ.png" width="50%" alt="微信" />

#### 支付宝：
<img src="https://i.ibb.co/YdfZFw6/2021-11-18-134709.png" width="50%" alt="支付宝" />
<|MERGE_RESOLUTION|>--- conflicted
+++ resolved
@@ -14,19 +14,13 @@
   -  9、地图动态通联展示；
   -  10、菲涅尔区展示；
   -  11、对空雷达区域展示；
-<<<<<<< HEAD
   -  12、河流淹没；
   -  13、动态河流；
   -  14、追踪扫描；
   -  15、天气展示：雨、雪、雾；
   -  16、实时绘制飞机飞行轨迹（直飞、绕飞、盘旋）；
-  -  17、接合rtsp视频推流软件，实现无人机侦察视频实时传输图像。
-=======
-  -  12、天气展示：雨、雪、雾；
-  -  13、实时绘制飞机飞行轨迹（直飞、绕飞、盘旋）；
-  -  14、接合rtsp视频推流软件，实现无人机侦察视频实时传输图像。
-  -  15、扩散墙；
->>>>>>> 18c05340
+  -  17、接合rtsp视频推流软件，实现无人机侦察视频实时传输图像；
+  -  18、扩散墙。
 ## 预览
 <img src="https://i.ibb.co/yn50yz5/earth.jpg" width="50%" alt="preview" />
 
